/**
 * Custom error types for better error handling and debugging
 */

export class BaseError extends Error {
  public readonly timestamp: Date
  public readonly context?: Record<string, any>

  constructor(
    public readonly code: string,
    message: string,
    public readonly statusCode: number = 500,
    context?: Record<string, any>
  ) {
    super(message)
    this.name = this.constructor.name
    this.timestamp = new Date()
    this.context = context
    Error.captureStackTrace(this, this.constructor)
  }

  toJSON() {
    return {
      name: this.name,
      code: this.code,
      message: this.message,
      statusCode: this.statusCode,
      timestamp: this.timestamp,
      context: this.context,
      stack: this.stack,
    }
  }
}

export class ValidationError extends BaseError {
  constructor(message: string, context?: Record<string, any>) {
    super('VALIDATION_ERROR', message, 400, context)
  }
}

export class AuthenticationError extends BaseError {
  constructor(message: string, context?: Record<string, any>) {
    super('AUTHENTICATION_ERROR', message, 401, context)
  }
}

export class AuthorizationError extends BaseError {
  constructor(message: string, context?: Record<string, any>) {
    super('AUTHORIZATION_ERROR', message, 403, context)
  }
}

export class NotFoundError extends BaseError {
  constructor(message: string, context?: Record<string, any>) {
    super('NOT_FOUND', message, 404, context)
  }
}

export class RateLimitError extends BaseError {
  public readonly retryAfter?: number

  constructor(message: string, retryAfter?: number, context?: Record<string, any>) {
    super('RATE_LIMIT_ERROR', message, 429, context)
    this.retryAfter = retryAfter
  }
}

export class UpstreamError extends BaseError {
  public readonly upstreamResponse?: any

  constructor(
    message: string,
    public readonly upstreamStatus?: number,
    context?: Record<string, any>,
    upstreamResponse?: any
  ) {
    super('UPSTREAM_ERROR', message, upstreamStatus || 502, context)
    this.upstreamResponse = upstreamResponse
  }
}

export class TimeoutError extends BaseError {
  constructor(message: string, context?: Record<string, any>) {
    super('TIMEOUT_ERROR', message, 504, context)
  }
}

export class ConfigurationError extends BaseError {
  constructor(message: string, context?: Record<string, any>) {
    super('CONFIGURATION_ERROR', message, 500, context)
  }
}

export class StorageError extends BaseError {
  constructor(message: string, context?: Record<string, any>) {
    super('STORAGE_ERROR', message, 500, context)
  }
}

// Error handler middleware
export function isOperationalError(error: Error): boolean {
  if (error instanceof BaseError) {
    return true
  }
  return false
}

// Map error codes to Claude API error types
const errorCodeToType: Record<string, string> = {
  'AUTHENTICATION_ERROR': 'authentication_error',
  'AUTHORIZATION_ERROR': 'permission_error',
  'VALIDATION_ERROR': 'invalid_request_error',
  'RATE_LIMIT_ERROR': 'rate_limit_error',
  'NOT_FOUND': 'not_found_error',
  'UPSTREAM_ERROR': 'api_error',
  'TIMEOUT_ERROR': 'timeout_error',
  'CONFIGURATION_ERROR': 'internal_error',
  'STORAGE_ERROR': 'internal_error',
  'INTERNAL_ERROR': 'internal_error',
}

// Serialize error for API response
export function serializeError(error: Error): any {
  // Special handling for UpstreamError to return Claude's original error format
  if (error instanceof UpstreamError && error.upstreamResponse) {
    // Return Claude's error response directly to maintain compatibility
    return error.upstreamResponse
  }

  if (error instanceof BaseError) {
    // Use Claude's error format for compatibility
    return {
      error: {
        type: errorCodeToType[error.code] || 'internal_error',
        message: error.message,
        request_id: error.context?.requestId,
      },
    }
  }

  // Handle non-operational errors
  return {
    error: {
<<<<<<< HEAD
      type: 'internal_error',
      message: error.message || 'An unexpected error occurred',
      request_id: (error as any).context?.requestId,
=======
      code: 'INTERNAL_ERROR',
      message: error.message || 'An unexpected error occurred',
      statusCode: 500,
      timestamp: new Date(),
>>>>>>> 0b3f2597
    },
  }
}<|MERGE_RESOLUTION|>--- conflicted
+++ resolved
@@ -141,16 +141,10 @@
   // Handle non-operational errors
   return {
     error: {
-<<<<<<< HEAD
-      type: 'internal_error',
-      message: error.message || 'An unexpected error occurred',
-      request_id: (error as any).context?.requestId,
-=======
       code: 'INTERNAL_ERROR',
       message: error.message || 'An unexpected error occurred',
       statusCode: 500,
       timestamp: new Date(),
->>>>>>> 0b3f2597
     },
   }
 }