import { ProxyRequest, RequestType } from '../domain/entities/ProxyRequest'
import { ProxyResponse } from '../domain/entities/ProxyResponse'
import { RequestContext } from '../domain/value-objects/RequestContext'
import { tokenTracker } from './tokenTracker.js'
import { StorageAdapter } from '../storage/StorageAdapter.js'
import { TokenUsageService } from './TokenUsageService.js'
import { logger } from '../middleware/logger'
import { broadcastConversation, broadcastMetrics } from '../dashboard/sse.js'

export interface MetricsConfig {
  enableTokenTracking: boolean
  enableStorage: boolean
  enableTelemetry: boolean
}

export interface TelemetryData {
  requestId: string
  timestamp: number
  domain: string
  apiKey?: string
  model: string
  inputTokens?: number
  outputTokens?: number
  duration?: number
  status: number
  error?: string
  toolCallCount?: number
  requestType?: string
}

// Request types that should not be stored in the database
const NON_STORABLE_REQUEST_TYPES = new Set<RequestType>(['query_evaluation', 'quota'])

/**
 * Service responsible for metrics collection and tracking
 * Handles token tracking, storage, and telemetry
 */
export class MetricsService {
  constructor(
    private config: MetricsConfig = {
      enableTokenTracking: true,
      enableStorage: true,
      enableTelemetry: true,
    },
    private storageService?: StorageAdapter,
    private telemetryEndpoint?: string,
    private tokenUsageService?: TokenUsageService
  ) {}

  /**
   * Track metrics for a successful request
   */
  async trackRequest(
    request: ProxyRequest,
    response: ProxyResponse,
    context: RequestContext,
    status: number = 200,
    conversationData?: {
      currentMessageHash: string
      parentMessageHash: string | null
      conversationId: string
    },
<<<<<<< HEAD
    responseHeaders?: Record<string, string>,
    fullResponseBody?: any
=======
    accountId?: string
>>>>>>> b75b7696
  ): Promise<void> {
    const metrics = response.getMetrics()

    // logger.debug('Tracking metrics for request', {
    //   requestId: context.requestId,
    //   domain: context.host,
    //   metrics: metrics,
    //   requestType: request.requestType,
    //   isStreaming: request.isStreaming
    // })

    // Track tokens
    if (this.config.enableTokenTracking) {
      tokenTracker.track(
        context.host,
        metrics.inputTokens,
        metrics.outputTokens,
        request.requestType === 'quota' ? undefined : request.requestType,
        metrics.toolCallCount
      )

      // Also track in persistent storage if available
      if (this.tokenUsageService && accountId) {
        await this.tokenUsageService.recordUsage({
          accountId,
          domain: context.host,
          model: request.model,
          requestType: request.requestType,
          inputTokens: metrics.inputTokens,
          outputTokens: metrics.outputTokens,
          totalTokens: metrics.inputTokens + metrics.outputTokens,
          cacheCreationInputTokens: metrics.cacheCreationInputTokens || 0,
          cacheReadInputTokens: metrics.cacheReadInputTokens || 0,
          requestCount: 1,
        })
      }
    }

    // Store in database
    if (this.config.enableStorage && this.storageService) {
<<<<<<< HEAD
      await this.storeRequest(
        request,
        response,
        context,
        status,
        conversationData,
        responseHeaders,
        fullResponseBody
      )
=======
      await this.storeRequest(request, response, context, status, conversationData, accountId)
>>>>>>> b75b7696
    }

    // Send telemetry
    if (this.config.enableTelemetry && this.telemetryEndpoint) {
      await this.sendTelemetry({
        requestId: context.requestId,
        timestamp: Date.now(),
        domain: context.host,
        apiKey: this.maskApiKey(context.apiKey),
        model: request.model,
        inputTokens: metrics.inputTokens,
        outputTokens: metrics.outputTokens,
        duration: context.getElapsedTime(),
        status,
        toolCallCount: metrics.toolCallCount,
        requestType: request.requestType,
      })
    }

    // Log metrics
    logger.info('Request processed', {
      requestId: context.requestId,
      domain: context.host,
      model: request.model,
      metadata: {
        inputTokens: metrics.inputTokens,
        outputTokens: metrics.outputTokens,
        duration: context.getElapsedTime(),
        requestType: request.requestType,
        stored: request.requestType === 'inference' && this.config.enableStorage,
      },
    })

    // Broadcast to dashboard
    try {
      // Broadcast conversation update
      broadcastConversation({
        id: context.requestId,
        domain: context.host,
        model: request.model,
        tokens: metrics.inputTokens + metrics.outputTokens,
        timestamp: new Date().toISOString(),
      })

      // Broadcast metrics update
      const stats = tokenTracker.getStats()
      const domainStats = stats[context.host]
      if (domainStats) {
        broadcastMetrics({
          domain: context.host,
          requests: domainStats.requestCount,
          tokens: domainStats.inputTokens + domainStats.outputTokens,
          activeUsers: Object.keys(stats).length,
        })
      }
    } catch (e) {
      // Don't fail request if broadcast fails
      logger.debug('Failed to broadcast metrics', {
        metadata: { error: e instanceof Error ? e.message : String(e) },
      })
    }
  }

  /**
   * Track error metrics
   */
  async trackError(
    request: ProxyRequest,
    error: Error,
    context: RequestContext,
    status: number = 500
  ): Promise<void> {
    // Track in token stats (error counts)
    if (this.config.enableTokenTracking) {
      tokenTracker.track(
        context.host,
        0,
        0,
        request.requestType === 'quota' ? undefined : request.requestType,
        0
      )
    }

    // Send telemetry
    if (this.config.enableTelemetry && this.telemetryEndpoint) {
      await this.sendTelemetry({
        requestId: context.requestId,
        timestamp: Date.now(),
        domain: context.host,
        apiKey: this.maskApiKey(context.apiKey),
        model: request.model,
        duration: context.getElapsedTime(),
        status,
        error: error.message,
        requestType: request.requestType,
      })
    }

    logger.error('Request error tracked', {
      requestId: context.requestId,
      domain: context.host,
      metadata: {
        error: error.message,
        status,
      },
    })
  }

  /**
   * Get token statistics
   */
  getStats(domain?: string) {
    const allStats = tokenTracker.getStats()
    if (domain) {
      return allStats[domain] || null
    }
    return allStats
  }

  /**
   * Store request in database
   */
  private async storeRequest(
    request: ProxyRequest,
    response: ProxyResponse,
    context: RequestContext,
    status: number,
    conversationData?: {
      currentMessageHash: string
      parentMessageHash: string | null
      conversationId: string
    },
<<<<<<< HEAD
    responseHeaders?: Record<string, string>,
    fullResponseBody?: any
=======
    accountId?: string
>>>>>>> b75b7696
  ): Promise<void> {
    if (!this.storageService) {
      return
    }

    // Skip storing requests based on type
    if (NON_STORABLE_REQUEST_TYPES.has(request.requestType)) {
      logger.debug('Skipping storage for non-storable request type', {
        requestId: context.requestId,
        requestType: request.requestType,
        domain: context.host,
      })
      return
    }

    try {
      const metrics = response.getMetrics()

      // Calculate message count from request body
      let messageCount = 0
      if (request.raw.messages && Array.isArray(request.raw.messages)) {
        messageCount = request.raw.messages.length
      }

      await this.storageService.storeRequest({
        id: context.requestId,
        domain: context.host,
        accountId: accountId,
        timestamp: new Date(context.startTime),
        method: context.method,
        path: context.path,
        headers: context.headers,
        body: request.raw,
        request_type: request.requestType,
        model: request.model,
        input_tokens: metrics.inputTokens,
        output_tokens: metrics.outputTokens,
        total_tokens: metrics.totalTokens,
        cache_creation_input_tokens: metrics.cacheCreationInputTokens,
        cache_read_input_tokens: metrics.cacheReadInputTokens,
        usage_data: metrics.fullUsageData,
        tool_call_count: metrics.toolCallCount,
        processing_time: context.getElapsedTime(),
        status_code: status,
        currentMessageHash: conversationData?.currentMessageHash,
        parentMessageHash: conversationData?.parentMessageHash,
        conversationId: conversationData?.conversationId,
        messageCount: messageCount,
      })

      // Store response
      await this.storageService.storeResponse({
        request_id: context.requestId,
        status_code: status,
        headers: responseHeaders || {}, // Store full response headers
        body: fullResponseBody || { content: response.content }, // Store full response body if available, fallback to content
        timestamp: new Date(),
        input_tokens: metrics.inputTokens,
        output_tokens: metrics.outputTokens,
        total_tokens: metrics.totalTokens,
        cache_creation_input_tokens: metrics.cacheCreationInputTokens,
        cache_read_input_tokens: metrics.cacheReadInputTokens,
        usage_data: metrics.fullUsageData,
        tool_call_count: metrics.toolCallCount,
        processing_time: context.getElapsedTime(),
      })

      // Process Task tool invocations if we have the full response body
      if (fullResponseBody) {
        await this.storageService.processTaskToolInvocations(context.requestId, fullResponseBody)
      }
    } catch (error) {
      logger.error('Failed to store request/response', {
        requestId: context.requestId,
        metadata: {
          error: error instanceof Error ? error.message : String(error),
        },
      })
    }
  }

  /**
   * Send telemetry data
   */
  private async sendTelemetry(data: TelemetryData): Promise<void> {
    if (!this.telemetryEndpoint) {
      return
    }

    try {
      const response = await fetch(this.telemetryEndpoint, {
        method: 'POST',
        headers: { 'Content-Type': 'application/json' },
        body: JSON.stringify(data),
        signal: AbortSignal.timeout(5000), // 5 second timeout
      })

      if (!response.ok) {
        logger.warn('Telemetry request failed', {
          metadata: {
            status: response.status,
            endpoint: this.telemetryEndpoint,
          },
        })
      }
    } catch (error) {
      // Don't fail the request if telemetry fails
      logger.debug('Failed to send telemetry', {
        metadata: {
          error: error instanceof Error ? error.message : String(error),
          endpoint: this.telemetryEndpoint,
        },
      })
    }
  }

  /**
   * Mask API key for telemetry
   */
  private maskApiKey(key?: string): string | undefined {
    if (!key || key.length < 8) {
      return undefined
    }
    if (key.length <= 10) {
      return key
    }
    return `...${key.slice(-10)}`
  }
}<|MERGE_RESOLUTION|>--- conflicted
+++ resolved
@@ -60,12 +60,9 @@
       parentMessageHash: string | null
       conversationId: string
     },
-<<<<<<< HEAD
     responseHeaders?: Record<string, string>,
-    fullResponseBody?: any
-=======
+    fullResponseBody?: any,
     accountId?: string
->>>>>>> b75b7696
   ): Promise<void> {
     const metrics = response.getMetrics()
 
@@ -106,7 +103,6 @@
 
     // Store in database
     if (this.config.enableStorage && this.storageService) {
-<<<<<<< HEAD
       await this.storeRequest(
         request,
         response,
@@ -114,11 +110,9 @@
         status,
         conversationData,
         responseHeaders,
-        fullResponseBody
+        fullResponseBody,
+        accountId
       )
-=======
-      await this.storeRequest(request, response, context, status, conversationData, accountId)
->>>>>>> b75b7696
     }
 
     // Send telemetry
@@ -251,12 +245,9 @@
       parentMessageHash: string | null
       conversationId: string
     },
-<<<<<<< HEAD
     responseHeaders?: Record<string, string>,
-    fullResponseBody?: any
-=======
+    fullResponseBody?: any,
     accountId?: string
->>>>>>> b75b7696
   ): Promise<void> {
     if (!this.storageService) {
       return
