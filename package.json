--- conflicted
+++ resolved
@@ -77,13 +77,7 @@
     "typescript-eslint": "^8.18.0"
   },
   "dependencies": {
-<<<<<<< HEAD
     "dotenv": "^16.4.7",
-    "pg": "^8.13.1"
-=======
-    "marked": "^15.0.12",
-    "pg": "^8.16.3",
-    "sanitize-html": "^2.17.0"
->>>>>>> 7d8fd827
+    "pg": "^8.16.3"
   }
 }